require 'rubygems'
require 'sequel'

Sequel.sqlite('/tmp/navvy_test.sqlite')

Sequel::DATABASES[0].create_table!(:jobs) do
  primary_key :id, :type => Integer
  String    :object
  String    :method_name
  String    :arguments, :text => true
<<<<<<< HEAD
  String    :return
  String    :exception
=======
  Integer   :priority, :default => 0
  String    :return
  String    :exception
  Integer   :parent_id
>>>>>>> c0b96383
  DateTime  :created_at
  DateTime  :run_at
  DateTime  :started_at
  DateTime  :completed_at
  DateTime  :failed_at
end

require File.expand_path(File.dirname(__FILE__) + '/../../lib/navvy/job/sequel')<|MERGE_RESOLUTION|>--- conflicted
+++ resolved
@@ -8,15 +8,10 @@
   String    :object
   String    :method_name
   String    :arguments, :text => true
-<<<<<<< HEAD
-  String    :return
-  String    :exception
-=======
   Integer   :priority, :default => 0
   String    :return
   String    :exception
   Integer   :parent_id
->>>>>>> c0b96383
   DateTime  :created_at
   DateTime  :run_at
   DateTime  :started_at
