--- conflicted
+++ resolved
@@ -1,22 +1,19 @@
 require File.expand_path(File.dirname(__FILE__) + '/navvy/job')
 require File.expand_path(File.dirname(__FILE__) + '/navvy/worker')
 require File.expand_path(File.dirname(__FILE__) + '/navvy/log')
-<<<<<<< HEAD
+require File.expand_path(File.dirname(__FILE__) + '/navvy/configuration')
 require File.expand_path(File.dirname(__FILE__) + '/navvy/monitor')
-=======
-require File.expand_path(File.dirname(__FILE__) + '/navvy/configuration')
 
 module Navvy
   class << self
     attr_writer :configuration
   end
-  
+
   def self.configuration
     @configuration ||= Configuration.new
   end
-    
+
   def self.configure
     yield(self.configuration)
   end
-end
->>>>>>> 76fb0729
+end