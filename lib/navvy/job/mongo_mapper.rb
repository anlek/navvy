--- conflicted
+++ resolved
@@ -38,7 +38,7 @@
     def self.keep
       @keep || Navvy.configuration.keep_jobs
     end
-    
+
     ##
     # How often should a job be retried?
     #
@@ -103,13 +103,8 @@
         :failed_at =>     nil,
         :completed_at =>  nil,
         :run_at =>        {'$lte' => Time.now},
-<<<<<<< HEAD
-        :limit =>         limit,
-        :order =>         'created_at'
-=======
         :order =>         'priority desc, created_at asc',
         :limit =>         limit
->>>>>>> c0b96383
       )
     end
 
@@ -178,12 +173,8 @@
 
     ##
     # Mark the job as failed. Will set failed_at to the current time and
-<<<<<<< HEAD
-    # optionally add the exception message if provided.
-=======
     # optionally add the exception message if provided. Also, it will retry
     # the job unless max_attempts has been reached.
->>>>>>> c0b96383
     #
     # @param [String] exception the exception message you want to store.
     #
@@ -199,8 +190,6 @@
     end
 
     ##
-<<<<<<< HEAD
-=======
     # Retry the current job. Will add self to the queue again, giving the clone
     # a parend_id equal to self.id.
     #
@@ -234,7 +223,6 @@
     end
 
     ##
->>>>>>> c0b96383
     # Check if the job has been run.
     #
     # @return [true, false] ran
@@ -252,15 +240,6 @@
       ran? ? (completed_at || failed_at) - started_at : 0
     end
 
-<<<<<<< HEAD
-    ##
-    # Get the job arguments as an array
-    #
-    # @return [array] arguments
-
-    def args
-      arguments.is_a?(Array) ? arguments : YAML.load(arguments)
-=======
     ##
     # Get the job arguments as an array
     #
@@ -279,7 +258,6 @@
       return :completed if completed?
       return :failed if failed?
       :pending
->>>>>>> c0b96383
     end
 
     alias_method :completed?, :completed_at?
