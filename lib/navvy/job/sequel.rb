--- conflicted
+++ resolved
@@ -67,13 +67,9 @@
         :object =>      object.to_s,
         :method_name => method_name.to_s,
         :arguments =>   args.to_yaml,
-<<<<<<< HEAD
-        :run_at =>      Time.now,
-=======
         :priority =>    options[:priority] || 0,
         :parent_id =>   options[:parent_id],
         :run_at =>      options[:run_at] || Time.now,
->>>>>>> c0b96383
         :created_at =>  Time.now
       )
     end
@@ -153,12 +149,8 @@
 
     ##
     # Mark the job as failed. Will set failed_at to the current time and
-<<<<<<< HEAD
-    # optionally add the exception message if provided.
-=======
     # optionally add the exception message if provided. Also, it will retry
     # the job unless max_attempts has been reached.
->>>>>>> c0b96383
     #
     # @param [String] exception the exception message you want to store.
     #
@@ -193,8 +185,6 @@
       )
     end
 
-<<<<<<< HEAD
-=======
     ##
     # Check how many times the job has failed. Will try to find jobs with a
     # parent_id that's the same as self.id and count them
@@ -208,7 +198,6 @@
       ).count
     end
 
->>>>>>> c0b96383
     ##
     # Check if the job has been run.
     #
@@ -252,8 +241,6 @@
 
     def args
       arguments.is_a?(Array) ? arguments : YAML.load(arguments)
-<<<<<<< HEAD
-=======
     end
 
     ##
@@ -265,7 +252,6 @@
       return :completed if completed?
       return :failed if failed?
       :pending
->>>>>>> c0b96383
     end
 
     alias_method :completed?, :completed_at?
